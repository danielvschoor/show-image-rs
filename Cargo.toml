[package]
name          = "show-image"
version       = "0.6.5"
license       = "BSD-2-Clause"
description   = "quickly show images in a window for debugging"
edition       = "2018"

repository    = "https://github.com/robohouse-delft/show-image-rs"
documentation = "https://docs.rs/show-image"
readme        = "README.md"

authors = [
	"Maarten de Vries <maarten@de-vri.es>",
	"Hans Gaiser <hans.gaiser@robovalley.com>",
	"RoboHouse <robohouse@robovalley.com>",
]

keywords = ["image", "visualize", "show", "debug"]
categories = [
	"development-tools::debugging",
	"multimedia::images",
	"visualization",
	"gui",
]

[features]
full     = ["save", "image", "tch", "raqote"]
save     = ["tinyfiledialogs", "image"]
doc-only = ["tch/doc-only"]

[dependencies]
keyboard-types  = "0.5.0"
sdl2            = "0.34.0"
image           = { version="0.23.0", optional=true }
raqote          = { version="0.8.0", optional=true }
<<<<<<< HEAD
tch             = { version=">=0.1.6, <0.3.0",  optional=true }
=======
tch             = { version=">=0.1.6, <0.4.0",  optional=true }
>>>>>>> e4110151
tinyfiledialogs = { version="3.3.9",  optional=true }

[dev-dependencies]
show-image = { path = ".", features=["full"] }
<<<<<<< HEAD
assert2    = "0.2.1"
=======
assert2    = "0.3.3"
>>>>>>> e4110151

[package.metadata.docs.rs]
features = ["doc-only", "full"]<|MERGE_RESOLUTION|>--- conflicted
+++ resolved
@@ -33,20 +33,12 @@
 sdl2            = "0.34.0"
 image           = { version="0.23.0", optional=true }
 raqote          = { version="0.8.0", optional=true }
-<<<<<<< HEAD
-tch             = { version=">=0.1.6, <0.3.0",  optional=true }
-=======
 tch             = { version=">=0.1.6, <0.4.0",  optional=true }
->>>>>>> e4110151
 tinyfiledialogs = { version="3.3.9",  optional=true }
 
 [dev-dependencies]
 show-image = { path = ".", features=["full"] }
-<<<<<<< HEAD
-assert2    = "0.2.1"
-=======
 assert2    = "0.3.3"
->>>>>>> e4110151
 
 [package.metadata.docs.rs]
 features = ["doc-only", "full"]